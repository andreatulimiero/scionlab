--- conflicted
+++ resolved
@@ -1,6 +1,5 @@
 README.md: |-
   content_not_checked
-<<<<<<< HEAD
 Vagrantfile: |
   # -*- mode: ruby -*-
   # vi: set ft=ruby :
@@ -58,42 +57,8 @@
       vb.customize [ "setextradata", :id, "VBoxInternal/Devices/VMMDev/0/Config/GetHostTimeDisabled", 1 ]
       vb.customize [ "modifyvm", :id, "--uartmode1", "disconnected" ]
       vb.memory = "2048"
-      vb.name = "SCIONLabVM-ffaa:1:1"
+      vb.name = "SCIONLabVM-ffaa_1_1"
     end
     config.vm.hostname = "scionlab-ffaa-1-1"
     config.vm.provision "shell", privileged: true, inline: $setup_scion
-  end
-=======
-Vagrantfile: "# -*- mode: ruby -*-\n# vi: set ft=ruby :\n\nENV['VAGRANT_DEFAULT_PROVIDER']\
-  \ = 'virtualbox'\n\nVagrant.require_version \">= 1.8.1\"\n\nVagrant.configure(2)\
-  \ do |config|\n  $setup_scion = <<-'SCRIPT'\n    set -e\n\n    echo 'install needed\
-  \ standard packages'\n    apt-get update >/dev/null\n    apt-get install -y apt-transport-https\
-  \ ntp openvpn\n\n    echo 'install SCIONLab'\n    echo \"deb [trusted=yes] https://packages.netsec.inf.ethz.ch/debian\
-  \ all main\" > /etc/apt/sources.list.d/scionlab.list\n    echo -e \"`crontab -l`\"\
-  \"\\n`date -d '07:00 UTC' '+%M %H'` * * * apt-get update; apt-get install -y --only-upgrade\
-  \ scionlab\" | crontab\n    apt-get update > /dev/null\n    apt-get install -y scionlab\n\
-  \n    echo 'configure time sync'\n    sed -i -- 's/^\\(\\s*start-stop-daemon\\s*--start\\\
-  s*--quiet\\s*--oknodo\\s*--exec\\s*\\/usr\\/sbin\\/VBoxService\\)$/\\1 -- --disable-timesync/g'\
-  \ /etc/init.d/virtualbox-guest-utils || true\n    systemctl daemon-reload\n    systemctl\
-  \ restart virtualbox-guest-utils\n    systemctl enable ntp\n    # not needed: sed\
-  \ -i \"s/^NTPD_OPTS='\\(.*\\)'/NTPD_OPTS=\\'\\1\\ -g'/g\" /etc/default/ntp\n   \
-  \ echo -e \"tinker panic 0\\n\" >> /etc/ntp.conf\n    sed -i 's/\\(pool .*\\)$/\\\
-  1 minpoll 1 maxpoll 6/g' /etc/ntp.conf\n\n    echo 'configure unattended upgrades\
-  \ (automatic security upgrades)'\n    echo 'Unattended-Upgrade::Allowed-Origins\
-  \ {\n\"${distro_id}:${distro_codename}-security\";\n\"${distro_id}ESM:${distro_codename}\"\
-  ;\n};\nUnattended-Upgrade::Automatic-Reboot \"true\";\nUnattended-Upgrade::Automatic-Reboot-Time\
-  \ \"02:00\";' > /etc/apt/apt.conf.d/51unattended-upgrades-security\n\n    # Fetch\
-  \ configuration from coordinator and start SCION\n    scionlab-config --host-id=28b555e9a72249c58e0e8b15d2845700\
-  \ --host-secret=d0c6141a6d9b4a91b355d560835cfcd7 --url=http://localhost:8000\n\n\
-  \    # TODO(juagargi): install scion-apps\n    echo \"SCIONLab VM ready\"\n  SCRIPT\n\
-  \n  config.vm.box = \"ubuntu/xenial64\"\n  # forward border router port (unless\
-  \ using OpenVPN):\n  \n  # forward scion dispatcher port, for running SCION endhosts\
-  \ connected to the AS in this VM:\n  config.vm.network \"forwarded_port\", guest:\
-  \ 30041, host: 30041, protocol: \"udp\"\n  # forward \"webapp\" port:\n  config.vm.network\
-  \ \"forwarded_port\", guest: 8000, host: 8000, protocol: \"tcp\"\n  config.vm.provider\
-  \ \"virtualbox\" do |vb|\n    vb.customize [ \"setextradata\", :id, \"VBoxInternal/Devices/VMMDev/0/Config/GetHostTimeDisabled\"\
-  , 1 ]\n    vb.customize [ \"modifyvm\", :id, \"--uartmode1\", \"disconnected\" ]\n\
-  \    vb.memory = \"2048\"\n    vb.name = \"SCIONLabVM-ffaa_1_1\"\n  end\n  config.vm.hostname\
-  \ = \"scionlab-ffaa-1-1\"\n  config.vm.provision \"shell\", privileged: true, inline:\
-  \ $setup_scion\nend\n"
->>>>>>> 0b038392
+  end